const { description } = require("../../package");

module.exports = {
  title: "Huff Language",
  description: description,
  //homepage: "http://docs.huff.sh/",

  head: [
    ["meta", { name: "theme-color", content: "#c70202" }],
    ["meta", { name: "apple-mobile-web-app-capable", content: "yes" }],
    [
      "meta",
      { name: "apple-mobile-web-app-status-bar-style", content: "black" },
    ],
  ],

  plugins: [
    ['@dovyp/vuepress-plugin-clipboard-copy', true]
  ],

  theme: "default-prefers-color-scheme",
  themeConfig: {
    overrideTheme: "dark",
    ostname: 'https://docs.huff.sh',
    docsRepo: 'https://github.com/huff-language/huff-docs',
    docsBranch: 'main',
    docsDir: "src",
    nav: [
      { text: "Home", link: "/" },
      { text: "Get Started", link: "/get-started/overview/" },
      { text: "Tutorials", link: "/tutorial/overview/" },
      { text: "Style Guide", link: "/style-guide/overview/" },
      { text: "Resources", link: "/resources/overview/" },
      { text: "Contribute", link: "/contribute/overview/" },
    ],
    sidebarDepth: 10,
    sidebar: {
      "/get-started/": [
        {
          title: "Get Started",
          collapsable: false,
          children: [
            "/get-started/overview/",
<<<<<<< HEAD
            "/get-started/huff-by-example/",
=======
            "/get-started/installing/",
            "/get-started/compiling/",
>>>>>>> a81d73c2
            "/get-started/project-quickstart/",
          ],
        },
      ],
      "/tutorial/": [
        {
          title: "Tutorials",
          collapsable: false,
          children: [
            "/tutorial/overview/",
            "/tutorial/evm-basics/",
            "/tutorial/hello-world/",
            "/tutorial/huff-testing/",
          ],
        },
      ],
      "/style-guide/": [
        {
          title: "Style Guide",
          collapsable: false,
          children: [
            "/style-guide/overview/",
          ],
        },
      ],
      "/resources/": [
        {
          title: "Resources",
          collapsable: false,
          children: [
            "/resources/overview/",
            "/resources/cli/"
          ]
        },
      ],
      "/contribute/": [
        {
          title: "Contribute",
          collapsable: false,
          children: [
            "/contribute/overview/",
          ],
        },
      ],
    },
    smoothScroll: true,
  },
};<|MERGE_RESOLUTION|>--- conflicted
+++ resolved
@@ -41,12 +41,8 @@
           collapsable: false,
           children: [
             "/get-started/overview/",
-<<<<<<< HEAD
-            "/get-started/huff-by-example/",
-=======
             "/get-started/installing/",
             "/get-started/compiling/",
->>>>>>> a81d73c2
             "/get-started/project-quickstart/",
           ],
         },
